import { createClient } from '@/utils/supabase/server_new'
import { redirect } from 'next/navigation'
import Link from 'next/link'
import {
  Card,
  CardContent,
  CardDescription,
  CardHeader,
  CardTitle,
} from '@/components/ui/card'
import { Button } from '@/components/ui/button'
import {
  Rocket,
  User,
  HelpCircle,
  ClipboardList,
  LayoutGrid,
  WashingMachine,
} from 'lucide-react'
<<<<<<< HEAD
import { getCompletedBookingsNeedingReview } from './actions'
import PostBookingPrompt from '@/components/dashboard/PostBookingPrompt'
=======
import WasherActivation from '@/components/dashboard/WasherActivation'
>>>>>>> 92ee523a

export const dynamic = 'force-dynamic'

export default async function DashboardPage() {
  const supabase = createClient()

  const {
    data: { user },
  } = await supabase.auth.getUser()

  if (!user) {
    return redirect('/signin?message=Please sign in to view the dashboard.')
  }

  const { data: profile } = await supabase
    .from('profiles')
    .select('role, washer_status')
    .eq('id', user.id)
    .maybeSingle()

  const userRole = profile?.role || user.user_metadata?.selected_role
  const isWasher = userRole === 'washer'
  const washerStatus = profile?.washer_status

  // Get completed bookings that need review (only for users, not washers)
  const completedBookingsResult = !isWasher
    ? await getCompletedBookingsNeedingReview()
    : { success: true, data: [] }

  const completedBookings = completedBookingsResult.success
    ? completedBookingsResult.data
    : []

  return (
    <div className='space-y-8'>
      <div className='flex items-center justify-between space-y-2'>
        <div>
          <h1 className='text-3xl font-bold tracking-tight'>
            Welcome to Your Dashboard
          </h1>
          <p className='text-muted-foreground'>
            Here&apos;s a quick overview of your account and available actions.
          </p>
        </div>
      </div>

      {/* Conditionally render the activation component for washers */}
      {isWasher && <WasherActivation />}

      {userRole && (
        <div className='rounded-md border border-blue-200 bg-blue-50 p-4'>
          <p className='text-sm font-semibold text-blue-800'>
            You are currently viewing the dashboard as a{' '}
            <span className='font-bold capitalize'>{userRole}</span>.
          </p>
        </div>
      )}

      {/* Exciting Welcome Message */}
      <div className='rounded-lg border-2 border-dashed border-blue-300 bg-blue-50 p-6 text-center shadow-sm'>
        <h2 className='text-2xl font-bold text-blue-800'>
          Welcome to the laundry revolution!
        </h2>
        <p className='text-muted-foreground mt-2'>
          Thank you for joining early. You are helping to shape the future of
          laundry.
        </p>
      </div>

      {/* Post-Booking Review Prompts */}
      {completedBookings.length > 0 && (
        <div className='space-y-4'>
          <h2 className='text-xl font-semibold text-gray-900'>
            How was your recent service?
          </h2>
          <div className='space-y-4'>
            {completedBookings.map((booking) => (
              <PostBookingPrompt key={booking.id} booking={booking} />
            ))}
          </div>
        </div>
      )}

      <div className='grid grid-cols-1 gap-6 md:grid-cols-2 lg:grid-cols-3'>
        {/* Card for Setting Laundry Preferences (for Users) */}
        {!isWasher && (
          <Card className='flex flex-col'>
            <CardHeader>
              <div className='flex items-center space-x-3'>
                <div className='bg-primary/10 flex h-10 w-10 items-center justify-center rounded-lg'>
                  <WashingMachine className='text-primary h-6 w-6' />
                </div>
                <div>
                  <CardTitle>Set Your Laundry Preferences</CardTitle>
                  <CardDescription>
                    Get ready for our full launch!
                  </CardDescription>
                </div>
              </div>
            </CardHeader>
            <CardContent className='flex-grow'>
              <p>
                Tell us about your allergies and product choices now so
                we&apos;re ready to match you with the perfect Washer.
              </p>
            </CardContent>
            <div className='p-6 pt-0'>
              <Button asChild className='w-full'>
                <Link href='/dashboard/laundry-preferences'>
                  Set Preferences
                </Link>
              </Button>
            </div>
          </Card>
        )}

        {/* Card for Becoming a Washer - Now shown as a secondary option for users */}
        {!isWasher && (
          <Card className='flex flex-col'>
            <CardHeader>
              <div className='flex items-center space-x-3'>
                <div className='bg-primary/10 flex h-10 w-10 items-center justify-center rounded-lg'>
                  <Rocket className='text-primary h-6 w-6' />
                </div>
                <div>
                  <CardTitle>Become a Washer</CardTitle>
                  <CardDescription>
                    Start earning from your laundry room.
                  </CardDescription>
                </div>
              </div>
            </CardHeader>
            <CardContent className='flex-grow'>
              <p>
                Interested in earning? Join our community of trusted locals.
                Start the application process here.
              </p>
            </CardContent>
            <div className='p-6 pt-0'>
              <Button asChild className='w-full' variant='secondary'>
                <Link href='/dashboard/become-washer'>
                  {washerStatus
                    ? 'Check Application Status'
                    : 'Start Your Application'}
                </Link>
              </Button>
            </div>
          </Card>
        )}

        {/* Card for Approved Washers */}
        {isWasher && washerStatus === 'approved' && (
          <Card className='flex flex-col'>
            <CardHeader>
              <div className='flex items-center space-x-3'>
                <div className='flex h-10 w-10 items-center justify-center rounded-lg bg-green-500/10'>
                  <LayoutGrid className='h-6 w-6 text-green-600' />
                </div>
                <div>
                  <CardTitle>Washer Hub</CardTitle>
                  <CardDescription>Manage your services</CardDescription>
                </div>
              </div>
            </CardHeader>
            <CardContent className='flex-grow'>
              <p>
                Your application is approved! Head to your hub to set your
                prices, manage your availability, and view your jobs.
              </p>
            </CardContent>
            <div className='p-6 pt-0'>
              <Button asChild className='w-full' variant='default'>
                <Link href='/dashboard/washer-hub'>Go to Hub</Link>
              </Button>
            </div>
          </Card>
        )}

        {/* Card for Pending Washers */}
        {isWasher &&
          (washerStatus === 'pending_application' ||
            washerStatus === 'pending_verification') && (
            <Card className='flex flex-col'>
              <CardHeader>
                <div className='flex items-center space-x-3'>
                  <div className='flex h-10 w-10 items-center justify-center rounded-lg bg-yellow-500/10'>
                    <ClipboardList className='h-6 w-6 text-yellow-600' />
                  </div>
                  <div>
                    <CardTitle>Application Status</CardTitle>
                    <CardDescription>
                      Your application is in progress
                    </CardDescription>
                  </div>
                </div>
              </CardHeader>
              <CardContent className='flex-grow'>
                <p>
                  Thank you for applying! You can check the current status of
                  your application and see the next steps here.
                </p>
              </CardContent>
              <div className='p-6 pt-0'>
                <Button asChild className='w-full'>
                  <Link href='/dashboard/become-washer'>
                    View Application Status
                  </Link>
                </Button>
              </div>
            </Card>
          )}

        {/* How It Works Card */}
        <Card className='flex flex-col'>
          <CardHeader>
            <div className='flex items-center space-x-3'>
              <div className='bg-primary/10 flex h-10 w-10 items-center justify-center rounded-lg'>
                <HelpCircle className='text-primary h-6 w-6' />
              </div>
              <div>
                <CardTitle>How It Works</CardTitle>
                <CardDescription>
                  Understand the process from start to finish.
                </CardDescription>
              </div>
            </div>
          </CardHeader>
          <CardContent className='flex-grow'>
            <p>
              New to Neighbourhood Wash? Learn how to use our platform, from
              booking a wash to secure PIN verification.
            </p>
          </CardContent>
          <div className='p-6 pt-0'>
            <Button asChild className='w-full' variant='secondary'>
              <Link href='/how-it-works'>View Guide</Link>
            </Button>
          </div>
        </Card>

        {/* Account Settings Card */}
        <Card className='flex flex-col'>
          <CardHeader>
            <div className='flex items-center space-x-3'>
              <div className='bg-primary/10 flex h-10 w-10 items-center justify-center rounded-lg'>
                <User className='text-primary h-6 w-6' />
              </div>
              <div>
                <CardTitle>Account Settings</CardTitle>
                <CardDescription>
                  Manage your personal information.
                </CardDescription>
              </div>
            </div>
          </CardHeader>
          <CardContent className='flex-grow'>
            <p>
              Update your profile details, manage notification preferences, and
              view your account history.
            </p>
          </CardContent>
          <div className='p-6 pt-0'>
            <Button asChild className='w-full' variant='secondary'>
              <Link href='/dashboard/settings'>Go to Settings</Link>
            </Button>
          </div>
        </Card>
      </div>

      <div className='text-muted-foreground text-center text-sm'>
        <p>
          Signed in as {user.email}.
          <br />
          Please note we are in a Beta (Soft Launch) phase.
        </p>
      </div>
    </div>
  )
}<|MERGE_RESOLUTION|>--- conflicted
+++ resolved
@@ -17,12 +17,9 @@
   LayoutGrid,
   WashingMachine,
 } from 'lucide-react'
-<<<<<<< HEAD
 import { getCompletedBookingsNeedingReview } from './actions'
 import PostBookingPrompt from '@/components/dashboard/PostBookingPrompt'
-=======
 import WasherActivation from '@/components/dashboard/WasherActivation'
->>>>>>> 92ee523a
 
 export const dynamic = 'force-dynamic'
 
