--- conflicted
+++ resolved
@@ -44,7 +44,6 @@
 charlie
 the authentication features are now merged into the main branch and ready for their review. They can pull the latest main to see the changes.
 
-<<<<<<< HEAD
 "Searched for a foreign key relationship between 'bookings' and 'washer_id' in the schema 'public', but no matches were found.",
 hint: null,
 message: "Could not find a relationship between 'bookings' and 'washer_id' in the schema cache"
@@ -52,8 +51,7 @@
 The help/support system for user assistance?
 
 Dashboard analytics for user insights?
-=======
+
 Other on allergies - it might be a random allergy that we dont know about.
 
-maybe implement a reward point system for leaving reviews etc and if you geet certain highamount of points you get money off.
->>>>>>> 92ee523a
+maybe implement a reward point system for leaving reviews etc and if you geet certain highamount of points you get money off.